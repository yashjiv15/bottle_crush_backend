--- conflicted
+++ resolved
@@ -66,12 +66,10 @@
     reset_token: str
     new_password: str
 
-<<<<<<< HEAD
 class BusinessUpdate(BaseModel):
     name: str = Field(..., max_length=100, example="Updated Business Name")
     mobile: str = Field(..., pattern="^[0-9]{10}$", example="9876543210")
-=======
-
+      
 class MachinesPerBusiness(BaseModel):
     id: int
     name: str
@@ -79,5 +77,4 @@
     city: str
     state: str
     pin_code: str
-    
->>>>>>> c3e7a53e
+    